--- conflicted
+++ resolved
@@ -1,9 +1,4 @@
 # CodeContext
-
-CodeContext is a Python tool that extracts code from your project and creates a comprehensive document (PDF or Markdown) containing your project's structure and source code. This makes it easy to share your entire project context with Large Language Models (LLMs) like Claude or GPT for better understanding and assistance.
-
-![CodeContext Banner](https://github.com/EiadurRahman/CodeContext/raw/main/assets/banner.png)
-
 ## Features
 
 - **Complete Project Structure**: Displays a tree view of your project's directory structure
@@ -44,11 +39,7 @@
 ### Command Line Options
 
 ```bash
-<<<<<<< HEAD
-python main.py <project_dir> [--name PROJECT_NAME] [--output OUTPUT_PATH] [--format {pdf,md}]
-=======
 python main.py /path/to/your/project [--name PROJECT_NAME] [--output OUTPUT_FILE]
->>>>>>> 1b5f5428
 ```
 
 #### Required Arguments:
@@ -78,11 +69,7 @@
 
 Specify a complete output file path:
 ```bash
-<<<<<<< HEAD
-python main.py ~/projects/my-flask-app --format md --output ~/documents/code_docs/flask_app.md
-=======
 python main.py ~/projects/my-flask-app --name "Flask Application" --output flask_app_context.pdf
->>>>>>> 1b5f5428
 ```
 
 ## Output Examples
